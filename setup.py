--- conflicted
+++ resolved
@@ -1,4 +1,3 @@
-import glob
 import os
 import os.path as osp
 from typing import Any, Tuple, List
@@ -16,6 +15,7 @@
 try:
     from Cython.Build import cythonize
 except ImportError:
+    cythonize = None
     WITH_CYTHON = False
 else:
     WITH_CYTHON = True
@@ -68,96 +68,50 @@
 
 def get_extensions():
     extensions = []
+    torch_v = torch_version()
 
     # All C/CUDA routines are compiled into a single extension
     extension_cls = CppExtension
     ext_dir = osp.join(CURRENT_DIR, 'falkon', 'csrc')
     ext_files = [
-        'pytorch_bindings.cpp', 'cpp/sparse_norm.cpp',
+        'pytorch_bindings.cpp', 'cpu/sparse_norm.cpp'
     ]
+    if torch_v[0] >= 1 and torch_v[1] >= 7:
+        ext_files.append('cpu/square_norm_cpu.cpp')
     compile_args = {'cxx': parallel_extra_compile_args()}
     link_args = []
-    macros = []
+    macros: List[Tuple[str, Any]] = torch_version_macros()
     libraries = []
     if WITH_CUDA:
         extension_cls = CUDAExtension
-        ext_files.extend(['cuda/vec_mul_triang_cuda.cu', 'cuda/spspmm_cuda.cu', 'cuda/multigpu_potrf.cu',
-                          'cuda/mul_triang_cuda.cu', 'cuda/lauum.cu', 'cuda/csr2dense_cuda.cu',
-                          'cuda/copy_transpose_cuda.cu', 'cuda/copy_triang_cuda.cu',])
+        ext_files.extend([
+            'cuda/vec_mul_triang_cuda.cu', 'cuda/spspmm_cuda.cu', 'cuda/multigpu_potrf.cu',
+            'cuda/mul_triang_cuda.cu', 'cuda/lauum.cu', 'cuda/csr2dense_cuda.cu',
+            'cuda/copy_transpose_cuda.cu', 'cuda/copy_triang_cuda.cu',
+        ])
+        if torch_v[0] >= 1 and torch_v[1] >= 7:
+            ext_files.append('cuda/square_norm_cuda.cu')
         macros.append(('WITH_CUDA', None))
         nvcc_flags = os.getenv('NVCC_FLAGS', '')
         nvcc_flags = [] if nvcc_flags == '' else nvcc_flags.split(' ')
-        nvcc_flags += ['--expt-relaxed-constexpr']
+        nvcc_flags += ['--expt-relaxed-constexpr', '--expt-extended-lambda']
         compile_args['nvcc'] = nvcc_flags
         link_args += ['-lcusparse', '-l', 'cusparse',
                       '-lcublas', '-l', 'cublas',
                       '-lcusolver', '-l', 'cusolver']
         libraries.extend(['cusolver', 'cublas', 'cusparse'])
     extensions.append(
-        extension_cls("falkon.c_ext",
-                      sources=[osp.join(ext_dir, f) for f in ext_files],
-                      include_dirs=[ext_dir],
-                      define_macros=macros,
-                      extra_compile_args=compile_args,
-                      extra_link_args=link_args,
-                      libraries=libraries,
-                      )
+        extension_cls(
+            "falkon.c_ext",
+            sources=[osp.join(ext_dir, f) for f in ext_files],
+            include_dirs=[ext_dir],
+            define_macros=macros,
+            extra_compile_args=compile_args,
+            extra_link_args=link_args,
+            libraries=libraries,
+        )
     )
 
-<<<<<<< HEAD
-=======
-    # Parallel OOC
-    if WITH_CUDA:
-        ooc_ext_dir = osp.join(CURRENT_DIR, 'falkon', 'ooc_ops', 'multigpu')
-        ooc_files = ['cuda_bind.cpp', 'cuda/multigpu_potrf.cu', 'cuda/lauum.cu']
-        ooc_macros = [('WITH_CUDA', None)]
-        nvcc_flags = os.getenv('NVCC_FLAGS', '')
-        nvcc_flags = [] if nvcc_flags == '' else nvcc_flags.split(' ')
-        nvcc_flags += ['--expt-relaxed-constexpr']
-        ooc_compile_args = {'nvcc': nvcc_flags, 'cxx': []}
-        ooc_link_args = ['-lcublas', '-l', 'cublas', '-lcusolver', '-l', 'cusolver']
-        extensions.append(
-            CUDAExtension(
-                "falkon.ooc_ops.cuda",
-                sources=[osp.join(ooc_ext_dir, f) for f in ooc_files],
-                include_dirs=[ooc_ext_dir],
-                define_macros=ooc_macros,
-                extra_compile_args=ooc_compile_args,
-                extra_link_args=ooc_link_args,
-                libraries=['cusolver', 'cublas'],
-            )
-        )
-
-    # LA Helpers
-    extension_cls = CppExtension
-    la_helper_dir = osp.join(CURRENT_DIR, 'falkon', 'la_helpers')
-    torch_v = torch_version()
-    la_helper_files = ['cuda_la_helpers_bind.cpp']
-    if torch_v[0] >= 1 and torch_v[1] >= 7:
-        la_helper_files.extend(['cpu/square_norm_cpu.cpp'])
-    la_helper_macros: List[Tuple[str, Any]] = torch_version_macros()
-    la_helper_compile_args = {'cxx': []}
-    la_helper_link_args = []
-    if WITH_CUDA:
-        extension_cls = CUDAExtension
-        la_helper_files.append('cuda/utils.cu')
-        if torch_v[0] >= 1 and torch_v[1] >= 7:
-            la_helper_files.append('cuda/square_norm_cuda.cu')
-        la_helper_macros.append(('WITH_CUDA', None))
-        nvcc_flags = os.getenv('NVCC_FLAGS', '')
-        la_helper_compile_args['nvcc'] = [] if nvcc_flags == '' else nvcc_flags.split(' ')
-        la_helper_compile_args['nvcc'].extend(['--expt-relaxed-constexpr', '--expt-extended-lambda'])
-    extensions.append(extension_cls(
-        "falkon.la_helpers.cuda_la_helpers",
-        sources=[osp.join(la_helper_dir, f) for f in la_helper_files],
-        include_dirs=[la_helper_dir],
-        define_macros=la_helper_macros,
-        extra_compile_args=la_helper_compile_args,
-        extra_link_args=la_helper_link_args,
-        libraries=[],
-    ))
-
->>>>>>> 0d96c685
     # Cyblas helpers
     file_ext = '.pyx' if WITH_CYTHON else '.c'
     cyblas_compile_args = [
